import numpy as np
from scipy import stats

# ++++++++++++++++++++++++++++++++++++++++++++++++++++++++++++++++++++++
# ROW WELCH TESTS
# R source code: https://github.com/pneuvial/sanssouci/
# ++++++++++++++++++++++++++++++++++++++++++++++++++++++++++++++++++++++


def get_summary_stats(X, labels):
    """
    Convert a matrix of observations labelled into categories into summary
    statistics for each category

    The following statistics are calculated: sums, sums of squares, means,
    standard deviations, sample sizes

    Parameters
    ----------

    X : array-like of shape (n, p)
        Numpy array matrix whose columns correspond to the p variables
        and rows to the n observations
    labels :  array-like of shape (n, )
        A numpy array of size n representing the label of each
        observation, in {0, 1}

    Returns
    -------

    test : dict of float arrays of shape (p,)
        A dictionary containing the above-described summary statistics for
        each category
    """

    labels_set = set(labels)

    res = {}

<<<<<<< HEAD
    for lab in labels_set:
        where_lab = np.where(labels == lab)[0]
        X_lab = X[where_lab, :]
        sum_lab = np.sum(X_lab, axis=0)
        sum_squares_lab = np.sum(X_lab * X_lab, axis=0)
        n_lab = where_lab.shape[0]
        mean_lab = sum_lab / n_lab
        std_lab = np.sqrt((sum_squares_lab -\
                           ((sum_lab * sum_lab) / n_lab)) / (n_lab - 1))
=======
    for cc in cats:
        ww = np.where(categ == cc)[0]
        matc = mat[ww]
        sumc = np.sum(matc, axis=0)
        sum2c = np.sum(matc * matc, axis=0)
        nc = ww.shape[0]
        mc = sumc / nc
        sc = np.sqrt((sum2c - ((sumc * sumc) / nc)) / (nc - 1))
>>>>>>> 7207302a

        res[lab] = {"sum": sum_lab, "sum2": sum_squares_lab, "n": n_lab,\
                    "mean": mean_lab, "sd": std_lab}

    return res


def suff_welch_test(mean_x, mean_y, std_x, std_y, n_x, n_y):
    """
    Welch test from sufficient statistics

    Parameters
    ----------

    mean_x : array-like
        A numeric value or vector, the sample average for condition "x"
    mean_y : array-like
        A numeric value or vector of the same length as 'mean_x', the sample
        average for condition "y"
    std_x : array-like
        A numeric value or vector of the same length as 'mean_x', the standard
        deviation for condition "x"
    std_y : array-like
        A numeric value or vector of the same length as 'mean_x', the standard
        deviation for condition "y"
    n_x : array-like
        A numeric value or vector of the same length as 'mean_x', the sample
        size for condition "x"
    n_y : array-like
        A numeric value or vector of the same length as 'mean_x', the sample
        size for condition "y"

    Returns
    -------

    test : dict of float arrays of shape (p,) with
        statistic: the value of the t-statistic
        parameter:  the degrees of freedom for the t-statistic
        p_value: the p-value for the test

    Notes
    -----

    Note that the alternative hypothesis is "two.sided". It could be extended
    to "greater" or "less" as in the original R code.
    """

    # pre-computations: squared standard error of the mean (sem)
    squared_sem_x = (std_x * std_x) / n_x
    squared_sem_y = (std_y * std_y) / n_y
    squared_sem = squared_sem_x + squared_sem_y

    # test statistic
    stat = (mean_x - mean_y) / np.sqrt(squared_sem)

    # approximate degrees of freedom (Welch-Satterthwaite)
    df = squared_sem * squared_sem /\
    ((squared_sem_x * squared_sem_x / (n_x - 1)) +\
     ((squared_sem_y * squared_sem_y) / (n_y - 1)))

    # p-value (two-sided!)
    p_value = 2 * (1 - stats.t.cdf(np.abs(stat), df=df))

    return {"statistic": stat, "parameter": df, "p_value": p_value}


def row_welch_tests(X, labels):
    """
    Welch t-tests for each column of a matrix, intended to be speed efficient

    Note that the alternative hypothesis is "two.sided". It could be extended
    to "greater" or "less" as in the original R code.

    Parameters
    ----------

    X : array-like of shape (n, p)
        Numpy array matrix whose columns correspond to the p variables
         and rows to the n observations
    labels :  array-like of shape (n, )
        A numpy array of size n representing the category of each
        observation, in {0, 1}

    Returns
    -------

    test : dict of float arrays of shape (p,) with
        statistic: the value of the t-statistic
        parameter:  the degrees of freedom for the t-statistic
        p_value: the p-value for the test
        meanDiff: the difference between means

    Notes
    -----

    Note that the alternative hypothesis is "two.sided". It could be extended
    to "greater" or "less" as in the original R code.

    References
    ----------

    ..[1] B. L. Welch (1951), On the comparison of several mean values:
        an alternative approach. Biometrika, 38, 330-336

    """

    sstats = get_summary_stats(X, labels)

    Y = sstats[0]
    X = sstats[1]

    welch = suff_welch_test(X["mean"], Y["mean"], X["sd"],
                          Y["sd"], X["n"], Y["n"])
    welch["meanDiff"] = X["mean"] - Y["mean"]

    return welch<|MERGE_RESOLUTION|>--- conflicted
+++ resolved
@@ -37,7 +37,6 @@
 
     res = {}
 
-<<<<<<< HEAD
     for lab in labels_set:
         where_lab = np.where(labels == lab)[0]
         X_lab = X[where_lab, :]
@@ -47,17 +46,6 @@
         mean_lab = sum_lab / n_lab
         std_lab = np.sqrt((sum_squares_lab -\
                            ((sum_lab * sum_lab) / n_lab)) / (n_lab - 1))
-=======
-    for cc in cats:
-        ww = np.where(categ == cc)[0]
-        matc = mat[ww]
-        sumc = np.sum(matc, axis=0)
-        sum2c = np.sum(matc * matc, axis=0)
-        nc = ww.shape[0]
-        mc = sumc / nc
-        sc = np.sqrt((sum2c - ((sumc * sumc) / nc)) / (nc - 1))
->>>>>>> 7207302a
-
         res[lab] = {"sum": sum_lab, "sum2": sum_squares_lab, "n": n_lab,\
                     "mean": mean_lab, "sd": std_lab}
 
