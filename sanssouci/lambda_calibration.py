import numpy as np
from scipy import stats
from joblib import Parallel, delayed
from .row_welch import row_welch_tests
from .reference_families import inverse_linear_template
from .reference_families import linear_template
import warnings

# ++++++++++++++++++++++++++++++++++++++++++++++++++++++++++++++++++++++
# LAMBDA-CALIBRATION
# R source code: https://github.com/pneuvial/sanssouci/
# ++++++++++++++++++++++++++++++++++++++++++++++++++++++++++++++++++++++


def get_permuted_p_values(X, labels, B=100, row_test_fun=stats.ttest_ind):
    """
    Get permutation p-values: Get a matrix of p-values under the null
    hypothesis obtained by repeated permutation of class labels.
    Parameters
    ----------
    X : array-like of shape (n,p)
        numpy array of size [n,p], containing n observations of p variables
        (hypotheses)
    labels : array-like of shape (n,)
        numpy array of size [n], containing n values in {0, 1}, each of them
        specifying the column indices of the first and the second sample.
    B : int
        number of permutations to be performed (default=100)
    row_test_fun : function
        testing function with the same I/O as 'stats.ttest_ind' (default).
        Specifically, must have two lists as inputs (or 1d np.arrays) for
        thecompared data, and the resulting pvalue must be accessed in
        '[test].pvalue' Eligible functions are for instance "stats.ks_2samp",
        "stats.bartlett", "stats.ranksums", "stats.kruskal"
    Returns
    -------
    pval0 : array-like of shape (B, p)
        A numpy array of size [B,p], whose entry i,j corresponds to
        p_{(j)}(g_i.X) with notation of the AoS 2020 paper cited below
        (section 4.5) [1]_
    References
    ----------
    .. [1] Blanchard, G., Neuvial, P., & Roquain, E. (2020). Post hoc
        confidence bounds on false positives using reference families.
        Annals of Statistics, 48(3), 1281-1303.
    """

    # Init
    n, p = X.shape

    # Step 1: calculate $p$-values for B permutations of the class assignments

    # 1.1: Intialise all vectors and matrices
    shuffled_labels = labels.copy()

    all_shuffled_labels = np.zeros((B, n))
    for bb in range(B):
        np.random.shuffle(shuffled_labels)
        all_shuffled_labels[bb] = shuffled_labels

    # 1.2: calculate the p-values
    pval0 = np.zeros([B, p])

    if row_test_fun == row_welch_tests:  # row Welch Tests (parallelized)
        for b in range(B):
            permuted_test_result = row_welch_tests(X, all_shuffled_labels[b])
            pval0[b] = permuted_test_result['p_value']
    else:                     # standard scipy tests
        for b in range(B):
            s0 = np.where(all_shuffled_labels[b] == 0)[0]
            s1 = np.where(all_shuffled_labels[b] == 1)[0]

            for ii in range(p):
                rwt = row_test_fun(X[s0, ii], X[s1, ii])
                # Welch test with scipy -> rwt=stats.ttest_ind(X[s0, ii],
                # X[s1, ii], equal_var=False)

                pval0[b, ii] = rwt.pvalue

    # Step 2: sort each column
    pval0 = np.sort(pval0, axis=1)

    return pval0


<<<<<<< HEAD
def get_permuted_p_values_one_sample(X, B=100, seed=None, n_jobs=1):
=======
def get_permuted_p_values_one_sample(X, B=100, seed=None):
    """
    Get permutation p-values: Get a matrix of p-values under the null
    hypothesis obtained by sign-flipping (one-sample test).
    Parameters
    ----------
    X : array-like of shape (n,p)
        numpy array of size [n,p], containing n observations of p variables
        (hypotheses)
    B : int
        number of sign-flippings to be performed (default=100)
    Returns
    -------
    pval0 : array-like of shape (B, p)
        A numpy array of size [B,p], whose rows are sorted increasingly.
        The entry i,j corresponds to p_{(j)}(g_i.X) with notation of [1]
        (section 4.5)_
    References
    ----------
    .. [1] Blanchard, G., Neuvial, P., & Roquain, E. (2020). Post hoc
        confidence bounds on false positives using reference families.
        Annals of Statistics, 48(3), 1281-1303.
    """

>>>>>>> 30a7920f
    np.random.seed(seed)
    seeds = np.random.randint(np.iinfo(np.int32).max, size=B)
    n, p = X.shape

    # intialise p-values
    pval0 = Parallel(n_jobs=n_jobs)(delayed(
        _compute_permuted_pvalues_1samp)(X, seed=seed_) for seed_ in seeds)

    # Sort each line
    pval0 = np.sort(pval0, axis=1)

    return pval0


<<<<<<< HEAD
def _compute_permuted_pvalues_1samp(X, seed=None):
=======
def _compute_permuted_pvalues(X, seed=None):
    "Compute permuted p-values for a single permutation"
>>>>>>> 30a7920f
    np.random.seed(seed)
    n, p = X.shape
    X_flipped = (X.T * (2 * np.random.randint(-1, 1, size=n) + 1)).T
    _, permuted_pvals = stats.ttest_1samp(X_flipped, 0)
    return permuted_pvals


def get_pivotal_stats(p0, inverse_template=inverse_linear_template, K=-1):
    """Get pivotal statistic

    Parameters
    ----------

    p0 :  array-like of shape (B, p)
        A numpy array of size [B,p] of null p-values obtained from
        B permutations for p hypotheses.
    inverse_template : function
        A function with the same I/O as inverse_template_linear
    K :  int
        For JER control over 1:K, i.e. joint control of all k-FWER, k<= K.
        Automatically set to p if its input value is < 0.

    Returns
    -------

    array-like of shape (B,)
        A numpy array of of size [B]  containing the pivotal statitics, whose
        j-th entry corresponds to \psi(g_j.X) with notation of the AoS 2020
        paper cited below (section 4.5) [1]_

    References
    ----------

    .. [1] Blanchard, G., Neuvial, P., & Roquain, E. (2020). Post hoc
        confidence bounds on false positives using reference families.
        Annals of Statistics, 48(3), 1281-1303.
    """
    # Sort permuted p-values
    p0 = np.sort(p0, axis=1)

    # Step 3: apply template function
    # For each feature p, compare sorted permuted p-values to template
    B, p = p0.shape
    tk_inv_all = np.array([inverse_template(p0[:, i], i + 1, p)
                           for i in range(p)]).T

    if K < 0:
        K = tk_inv_all.shape[1]  # tkInv_all.shape[1] is equal to p

    # Step 4: report min for each row
    pivotal_stats = np.min(tk_inv_all[:, :K], axis=1)

    return pivotal_stats


def estimate_jer(template, pval0, k_max):

    """
    Compute empirical JER for a given template and permuted p-values
    """

    B, p = pval0.shape
    id_ranks = np.tile(np.arange(0, p), (B, 1))

    cutoffs = np.searchsorted(template, pval0)

    signs = np.sign(id_ranks - cutoffs)
    sgn_trunc = signs[:, :k_max]
    JER = np.sum([np.any(sgn_trunc[perm] >= 0) for perm in range(B)]) / B

    return JER


def calibrate_jer(alpha, learned_templates, pval0, k_max, min_dist=1):

    """
    For a given risk level, calibrate the method on learned templates by
    dichotomy. This is equivalent to calibrating using pivotal stats but does
    not require the availability of a closed form inverse template.

    Parameters
    ----------

    alpha : float
        confidence level in [0, 1]
    learned_templates : array of shape (B', p)
        learned templates for B' permutations and p voxels
    pval0 :  array of shape (B, p)
        permuted p-values
    k_max : int
        template size
    min_dist : int
        minimum distance to stop iterating dichotomy. Default = 1.

    Returns
    -------

    int : index of template chosen by calibration

    """

    # Sort permuted p-values
    pval0 = np.sort(pval0, axis=1)

    B, p = learned_templates.shape
    low, high = 0, B - 1

    if estimate_jer(learned_templates[high], pval0, k_max) <= alpha:
        # check if all learned templates control the JER
        return learned_templates[high][:k_max]

    if estimate_jer(learned_templates[low], pval0, k_max) >= alpha:
        warnings.warn("No suitable template found; Simes is used instead")
        # check if any learned templates controls the JER
        # if not, return calibrated Simes
        piv_stat = get_pivotal_stats(pval0, K=k_max)
        lambda_quant = np.quantile(piv_stat, alpha)
        simes_thr = linear_template(lambda_quant, k_max, p)
        return simes_thr

    while high - low > min_dist:
        mid = int((high + low) / 2)
        lw = estimate_jer(learned_templates[low], pval0, k_max) - alpha
        md = estimate_jer(learned_templates[mid], pval0, k_max) - alpha
        if md == 0:
            return learned_templates[mid][:k_max]
        if lw * md < 0:
            high = mid
        else:
            low = mid
    return learned_templates[low][:k_max]<|MERGE_RESOLUTION|>--- conflicted
+++ resolved
@@ -83,10 +83,7 @@
     return pval0
 
 
-<<<<<<< HEAD
 def get_permuted_p_values_one_sample(X, B=100, seed=None, n_jobs=1):
-=======
-def get_permuted_p_values_one_sample(X, B=100, seed=None):
     """
     Get permutation p-values: Get a matrix of p-values under the null
     hypothesis obtained by sign-flipping (one-sample test).
@@ -110,7 +107,6 @@
         Annals of Statistics, 48(3), 1281-1303.
     """
 
->>>>>>> 30a7920f
     np.random.seed(seed)
     seeds = np.random.randint(np.iinfo(np.int32).max, size=B)
     n, p = X.shape
@@ -125,12 +121,7 @@
     return pval0
 
 
-<<<<<<< HEAD
 def _compute_permuted_pvalues_1samp(X, seed=None):
-=======
-def _compute_permuted_pvalues(X, seed=None):
-    "Compute permuted p-values for a single permutation"
->>>>>>> 30a7920f
     np.random.seed(seed)
     n, p = X.shape
     X_flipped = (X.T * (2 * np.random.randint(-1, 1, size=n) + 1)).T
