--- conflicted
+++ resolved
@@ -45,9 +45,7 @@
     estimated_template : array of same shape as y
 
     """
-<<<<<<< HEAD
-=======
-
+ 
     return y * m / k
 
 
@@ -89,5 +87,4 @@
     estimated_template : array of same shape as y
 
     """
->>>>>>> b456adae
     return beta.cdf(y, k, m + 1 - k)